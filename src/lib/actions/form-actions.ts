'use server'

import { revalidatePath } from 'next/cache'
import { z } from 'zod'
import { action, authAction } from '@/lib/safe-action'

import {
  contactSchema,
  projectSchema,
  registerSchema,
  profileSchema,
  feedbackSchema,
  teamInviteSchema,
} from '@/lib/validations/common'
<<<<<<< HEAD
import {
  authActionClient,
  publicActionClient,
  createAuthAction,
  createPublicAction,
  createCrudAction,
  createFormAction,
} from '@/lib/safe-action'
import { prisma } from '@/lib/prisma'

// Generic action result type (kept for backward compatibility)
type ActionResult<T = any> = {
  success: boolean
  data?: T
  error?: string
  fieldErrors?: Record<string, string[]>
}

// Helper function to handle validation errors (kept for backward compatibility)
function handleValidationError(error: z.ZodError): ActionResult {
  const fieldErrors: Record<string, string[]> = {}

  error.errors.forEach(err => {
    const path = err.path.join('.')
    if (!fieldErrors[path]) {
      fieldErrors[path] = []
    }
    fieldErrors[path].push(err.message)
  })
=======

// Project creation action using authenticated next-safe-action
export const createProject = authAction
  .schema(projectSchema)
  .metadata({ actionName: 'createProject' })
  .action(async ({ parsedInput, ctx }) => {
    try {
      console.log(`[${ctx.userId}] Creating project:`, parsedInput.title)
>>>>>>> c0ca647f

      // TODO: Replace with actual database operation
      // For now, simulate a successful creation
      await new Promise(resolve => setTimeout(resolve, 1000))

      const project = {
        id: Math.random().toString(36).substring(2, 11),
        ...parsedInput,
        userId: ctx.userId,
        createdAt: new Date(),
      }

      // Revalidate the projects page
      revalidatePath('/projects')

      console.log(`[${ctx.userId}] Project created successfully:`, project.id)
      return project
    } catch (error) {
      console.error(`[${ctx.userId}] Failed to create project:`, error)
      throw new Error('프로젝트 생성 중 오류가 발생했습니다.')
    }
  })

// Contact form submission action using next-safe-action
export const submitContact = action
  .schema(contactSchema)
  .metadata({ actionName: 'submitContact' })
  .action(async ({ parsedInput }) => {
    try {
      console.log('Contact form submitted:', {
        name: parsedInput.name,
        email: parsedInput.email,
        subject: parsedInput.subject,
      })

      // TODO: Replace with actual email sending or database storage
      // For now, simulate a successful submission
      await new Promise(resolve => setTimeout(resolve, 1500))

      console.log('Contact form processed successfully')
      return { message: '문의가 성공적으로 전송되었습니다.' }
    } catch (error) {
      console.error('Failed to submit contact form:', error)
      throw new Error('문의 전송 중 오류가 발생했습니다.')
    }
  })

// User registration action using next-safe-action
export const registerUser = action
  .schema(registerSchema)
  .metadata({ actionName: 'registerUser' })
  .action(async ({ parsedInput }) => {
    try {
      console.log('User registration attempt:', {
        name: parsedInput.name,
        email: parsedInput.email,
      })

      // TODO: Replace with actual user creation logic
      // For now, simulate a successful registration
      await new Promise(resolve => setTimeout(resolve, 1000))

      const user = {
        id: Math.random().toString(36).substring(2, 11),
        name: parsedInput.name,
        email: parsedInput.email,
        createdAt: new Date(),
      }

      console.log('User registered successfully:', user.id)
      return user
    } catch (error) {
      console.error('Failed to register user:', error)
      throw new Error('사용자 등록 중 오류가 발생했습니다.')
    }
  })

// Profile update action using authenticated next-safe-action
export const updateProfile = authAction
  .schema(profileSchema)
  .metadata({ actionName: 'updateProfile' })
  .action(async ({ parsedInput, ctx }) => {
    try {
      console.log(`[${ctx.userId}] Updating profile:`, {
        name: parsedInput.name,
        email: parsedInput.email,
      })

      // TODO: Replace with actual profile update logic
      await new Promise(resolve => setTimeout(resolve, 800))

      revalidatePath('/profile')

      console.log(`[${ctx.userId}] Profile updated successfully`)
      return parsedInput
    } catch (error) {
      console.error(`[${ctx.userId}] Failed to update profile:`, error)
      throw new Error('프로필 업데이트 중 오류가 발생했습니다.')
    }
  })

// Feedback submission action using authenticated next-safe-action
export const submitFeedback = authAction
  .schema(feedbackSchema)
  .metadata({ actionName: 'submitFeedback' })
  .action(async ({ parsedInput, ctx }) => {
    try {
      console.log(`[${ctx.userId}] Submitting feedback:`, {
        type: parsedInput.type,
        title: parsedInput.title,
      })

      // TODO: Replace with actual feedback storage logic
      await new Promise(resolve => setTimeout(resolve, 1200))

      const feedback = {
        id: Math.random().toString(36).substring(2, 11),
        ...parsedInput,
        userId: ctx.userId,
        createdAt: new Date(),
        status: 'pending' as const,
      }

      console.log(
        `[${ctx.userId}] Feedback submitted successfully:`,
        feedback.id
      )
      return feedback
    } catch (error) {
      console.error(`[${ctx.userId}] Failed to submit feedback:`, error)
      throw new Error('피드백 제출 중 오류가 발생했습니다.')
    }
  })

// Team invite action using authenticated next-safe-action
export const inviteTeamMember = authAction
  .schema(teamInviteSchema)
  .metadata({ actionName: 'inviteTeamMember' })
  .action(async ({ parsedInput, ctx }) => {
    try {
      console.log(`[${ctx.userId}] Inviting team member:`, {
        email: parsedInput.email,
        role: parsedInput.role,
      })

      // TODO: Replace with actual team invite logic
      await new Promise(resolve => setTimeout(resolve, 1000))

      const invite = {
        id: Math.random().toString(36).substring(2, 11),
        ...parsedInput,
        invitedBy: ctx.userId,
        status: 'pending' as const,
        createdAt: new Date(),
      }

      console.log(`[${ctx.userId}] Team invite sent successfully:`, invite.id)
      return invite
    } catch (error) {
      console.error(`[${ctx.userId}] Failed to invite team member:`, error)
      throw new Error('팀 멤버 초대 중 오류가 발생했습니다.')
    }
  })
// File upload action with validation
export const uploadFile = authAction
  .schema(
    z.object({
      file: z.instanceof(File),
      category: z.enum(['avatar', 'document', 'image']),
    })
  )
  .metadata({ actionName: 'uploadFile' })
  .action(async ({ parsedInput, ctx }) => {
    try {
      console.log(`[${ctx.userId}] Uploading file:`, {
        name: parsedInput.file.name,
        size: parsedInput.file.size,
        type: parsedInput.file.type,
        category: parsedInput.category,
      })

      // Validate file size (5MB limit)
      if (parsedInput.file.size > 5 * 1024 * 1024) {
        throw new Error('파일 크기는 5MB 이하여야 합니다.')
      }

      // Validate file type based on category
      const allowedTypes = {
        avatar: ['image/jpeg', 'image/png', 'image/webp'],
        document: [
          'application/pdf',
          'application/msword',
          'application/vnd.openxmlformats-officedocument.wordprocessingml.document',
        ],
        image: ['image/jpeg', 'image/png', 'image/webp', 'image/gif'],
      }

      if (!allowedTypes[parsedInput.category].includes(parsedInput.file.type)) {
        throw new Error(
          `${parsedInput.category} 카테고리에 허용되지 않는 파일 형식입니다.`
        )
      }

      // TODO: Replace with actual file upload logic (e.g., AWS S3, Cloudinary)
      await new Promise(resolve => setTimeout(resolve, 2000))

      const uploadResult = {
        id: Math.random().toString(36).substring(2, 11),
        filename: parsedInput.file.name,
        size: parsedInput.file.size,
        type: parsedInput.file.type,
        category: parsedInput.category,
        url: `https://example.com/uploads/${Math.random().toString(36).substring(2, 11)}.${parsedInput.file.name.split('.').pop()}`,
        uploadedBy: ctx.userId,
        uploadedAt: new Date(),
      }

      console.log(
        `[${ctx.userId}] File uploaded successfully:`,
        uploadResult.id
      )
      return uploadResult
    } catch (error) {
      console.error(`[${ctx.userId}] Failed to upload file:`, error)
      throw error instanceof Error
        ? error
        : new Error('파일 업로드 중 오류가 발생했습니다.')
    }
  })

// Batch delete action
export const batchDeleteItems = authAction
  .schema(
    z.object({
      ids: z
        .array(z.string())
        .min(1, '삭제할 항목을 선택해주세요.')
        .max(50, '한 번에 최대 50개까지 삭제 가능합니다.'),
      type: z.enum(['projects', 'files', 'comments']),
    })
  )
  .metadata({ actionName: 'batchDeleteItems' })
  .action(async ({ parsedInput, ctx }) => {
    try {
      console.log(
        `[${ctx.userId}] Batch deleting ${parsedInput.type}:`,
        parsedInput.ids
      )

      // TODO: Replace with actual batch delete logic
      await new Promise(resolve => setTimeout(resolve, 1500))

      // Simulate some items failing to delete
      const failedIds = parsedInput.ids.slice(0, Math.floor(Math.random() * 2))
      const successIds = parsedInput.ids.filter(id => !failedIds.includes(id))

      const result = {
        success: successIds,
        failed: failedIds,
        total: parsedInput.ids.length,
        successCount: successIds.length,
        failedCount: failedIds.length,
      }

      // Revalidate relevant pages
      revalidatePath(`/${parsedInput.type}`)

      console.log(`[${ctx.userId}] Batch delete completed:`, result)
      return result
    } catch (error) {
      console.error(`[${ctx.userId}] Failed to batch delete:`, error)
      throw new Error('일괄 삭제 중 오류가 발생했습니다.')
    }
  })

// Search action with filters
export const searchItems = action
  .schema(
    z.object({
      query: z.string().min(1, '검색어를 입력해주세요.').max(100),
      filters: z
        .object({
          category: z.string().optional(),
          dateRange: z
            .object({
              from: z.date().optional(),
              to: z.date().optional(),
            })
            .optional(),
          sortBy: z.enum(['relevance', 'date', 'name']).default('relevance'),
          sortOrder: z.enum(['asc', 'desc']).default('desc'),
        })
        .optional(),
      page: z.number().min(1).default(1),
      limit: z.number().min(1).max(100).default(20),
    })
  )
  .metadata({ actionName: 'searchItems' })
  .action(async ({ parsedInput }) => {
    try {
      console.log('Searching items:', {
        query: parsedInput.query,
        filters: parsedInput.filters,
        pagination: { page: parsedInput.page, limit: parsedInput.limit },
      })

      // TODO: Replace with actual search logic (e.g., Elasticsearch, database search)
      await new Promise(resolve => setTimeout(resolve, 800))

      // Simulate search results
      const mockResults = Array.from({ length: parsedInput.limit }, (_, i) => ({
        id: Math.random().toString(36).substring(2, 11),
        title: `Search Result ${i + 1} for "${parsedInput.query}"`,
        description: `This is a mock search result that matches your query: ${parsedInput.query}`,
        category: parsedInput.filters?.category || 'general',
        createdAt: new Date(
          Date.now() - Math.random() * 30 * 24 * 60 * 60 * 1000
        ),
        relevanceScore: Math.random(),
      }))

      const result = {
        items: mockResults,
        pagination: {
          page: parsedInput.page,
          limit: parsedInput.limit,
          total: 150, // Mock total
          totalPages: Math.ceil(150 / parsedInput.limit),
        },
        query: parsedInput.query,
        filters: parsedInput.filters,
        searchTime: Math.random() * 100 + 50, // Mock search time in ms
      }

      console.log('Search completed:', {
        query: parsedInput.query,
        resultCount: result.items.length,
        searchTime: result.searchTime,
      })
      return result
    } catch (error) {
      console.error('Search failed:', error)
      throw new Error('검색 중 오류가 발생했습니다.')
    }
  })

// Newsletter subscription with double opt-in
export const subscribeNewsletter = action
  .schema(
    z.object({
      email: z.string().email('올바른 이메일 주소를 입력해주세요.'),
      preferences: z
        .array(z.enum(['tech', 'design', 'business', 'marketing']))
        .min(1, '최소 하나의 관심사를 선택해주세요.'),
      frequency: z.enum(['daily', 'weekly', 'monthly']),
    })
  )
  .metadata({ actionName: 'subscribeNewsletter' })
  .action(async ({ parsedInput }) => {
    try {
      console.log('Newsletter subscription:', {
        email: parsedInput.email,
        preferences: parsedInput.preferences,
        frequency: parsedInput.frequency,
      })

      // TODO: Replace with actual newsletter subscription logic
      await new Promise(resolve => setTimeout(resolve, 1200))

      const subscription = {
        id: Math.random().toString(36).substring(2, 11),
        email: parsedInput.email,
        preferences: parsedInput.preferences,
        frequency: parsedInput.frequency,
        status: 'pending_confirmation',
        subscribedAt: new Date(),
        confirmationToken: Math.random().toString(36).substring(2, 15),
      }

      // TODO: Send confirmation email
      console.log('Confirmation email would be sent to:', parsedInput.email)

      console.log('Newsletter subscription created:', subscription.id)
      return {
        message:
          '구독 신청이 완료되었습니다. 이메일을 확인하여 구독을 활성화해주세요.',
        subscriptionId: subscription.id,
      }
    } catch (error) {
      console.error('Newsletter subscription failed:', error)
      throw new Error('뉴스레터 구독 중 오류가 발생했습니다.')
    }
<<<<<<< HEAD
  }
}

// ===== NEW NEXT-SAFE-ACTION IMPLEMENTATIONS =====

/**
 * Enhanced type-safe project creation action using new helper functions
 */
export const createProjectAction = createCrudAction('createProject', {
  rateLimit: {
    maxRequests: 10, // Allow 10 project creations per minute
    windowMs: 60000,
  },
  logLevel: 'info',
})
  .schema(projectSchema)
  .action(async ({ parsedInput, ctx }) => {
    // User is guaranteed to exist due to auth middleware
    const { user } = ctx

    if (!user) {
      throw new Error('인증이 필요합니다.')
    }

    try {
      // Create project in database
      const project = await prisma.project.create({
        data: {
          title: parsedInput.title,
          description: parsedInput.description || null,
          userId: user.id,
        },
      })

      // Revalidate projects page
      revalidatePath('/projects')
      revalidatePath('/dashboard')

      return {
        success: true,
        project,
      }
    } catch (error) {
      console.error('Database error creating project:', error)
      throw new Error('프로젝트 생성 중 데이터베이스 오류가 발생했습니다.')
    }
  })

/**
 * Enhanced type-safe contact form submission using new helper functions
 */
export const submitContactAction = createFormAction('submitContact', {
  requiresAuth: false,
  rateLimit: {
    maxRequests: 3, // Allow only 3 contact submissions per 5 minutes
    windowMs: 300000, // 5 minutes
  },
  logLevel: 'info',
})
  .schema(contactSchema)
  .action(async ({ parsedInput }) => {
    try {
      // TODO: Replace with actual email sending service
      // For now, just log the contact submission
      console.log('Contact form submitted:', {
        name: parsedInput.name,
        email: parsedInput.email,
        subject: parsedInput.subject,
        message: parsedInput.message,
        timestamp: new Date().toISOString(),
      })

      // Simulate email sending delay
      await new Promise(resolve => setTimeout(resolve, 1500))

      return {
        success: true,
        message: '문의가 성공적으로 전송되었습니다.',
      }
    } catch (error) {
      console.error('Contact form submission error:', error)
      throw new Error('문의 전송 중 오류가 발생했습니다.')
    }
  })

/**
 * Type-safe profile update action using next-safe-action
 */
export const updateProfileAction = authActionClient
  .metadata({
    actionName: 'updateProfile',
    requiresAuth: true,
  })
  .schema(profileSchema)
  .action(async ({ parsedInput, ctx }) => {
    const { user } = ctx

    if (!user) {
      throw new Error('인증이 필요합니다.')
    }

    try {
      // Update user profile in database
      const updatedUser = await prisma.user.update({
        where: { id: user.id },
        data: {
          name: parsedInput.name,
          email: parsedInput.email,
          // Note: phone, bio, website, location would need to be added to User model
        },
      })

      // Revalidate profile page
      revalidatePath('/profile')
      revalidatePath('/dashboard')

      return {
        success: true,
        user: updatedUser,
      }
    } catch (error) {
      console.error('Database error updating profile:', error)
      throw new Error('프로필 업데이트 중 데이터베이스 오류가 발생했습니다.')
    }
  })

/**
 * Type-safe feedback submission action using next-safe-action
 */
export const submitFeedbackAction = authActionClient
  .metadata({
    actionName: 'submitFeedback',
    requiresAuth: false, // Allow anonymous feedback
  })
  .schema(feedbackSchema)
  .action(async ({ parsedInput, ctx }) => {
    try {
      // TODO: Replace with actual feedback storage in database
      // For now, just log the feedback
      const feedback = {
        id: Math.random().toString(36).substr(2, 9),
        type: parsedInput.type,
        title: parsedInput.title,
        description: parsedInput.description,
        priority: parsedInput.priority,
        userId: ctx.user?.id || null,
        createdAt: new Date(),
        status: 'pending' as const,
      }

      console.log('Feedback submitted:', feedback)

      // Simulate processing delay
      await new Promise(resolve => setTimeout(resolve, 1200))

      return {
        success: true,
        feedback,
      }
    } catch (error) {
      console.error('Feedback submission error:', error)
      throw new Error('피드백 제출 중 오류가 발생했습니다.')
    }
  })

/**
 * Example of a more complex action with custom validation
 */
const deleteProjectSchema = z.object({
  projectId: z.string().min(1, '프로젝트 ID가 필요합니다.'),
  confirmTitle: z.string().min(1, '프로젝트 제목 확인이 필요합니다.'),
})

export const deleteProjectAction = authActionClient
  .metadata({
    actionName: 'deleteProject',
    requiresAuth: true,
  })
  .schema(deleteProjectSchema)
  .action(async ({ parsedInput, ctx }) => {
    const { user } = ctx

    if (!user) {
      throw new Error('인증이 필요합니다.')
    }

    try {
      // First, verify the project exists and belongs to the user
      const project = await prisma.project.findFirst({
        where: {
          id: parsedInput.projectId,
          userId: user.id,
        },
      })

      if (!project) {
        throw new Error('프로젝트를 찾을 수 없거나 삭제 권한이 없습니다.')
      }

      // Verify the confirmation title matches
      if (project.title !== parsedInput.confirmTitle) {
        throw new Error('프로젝트 제목이 일치하지 않습니다.')
      }

      // Delete the project
      await prisma.project.delete({
        where: { id: parsedInput.projectId },
      })

      // Revalidate relevant pages
      revalidatePath('/projects')
      revalidatePath('/dashboard')

      return {
        success: true,
        deletedProject: {
          id: project.id,
          title: project.title,
        },
      }
    } catch (error) {
      if (error instanceof Error) {
        throw error // Re-throw known errors
      }

      console.error('Database error deleting project:', error)
      throw new Error('프로젝트 삭제 중 데이터베이스 오류가 발생했습니다.')
    }
  })
// ===== ADDITIONAL ENHANCED EXAMPLES =====

/**
 * Example of a high-frequency action with strict rate limiting
 */
const searchSchema = z.object({
  query: z
    .string()
    .min(1, '검색어를 입력해주세요.')
    .max(100, '검색어는 100자 이하여야 합니다.'),
  filters: z
    .object({
      category: z.string().optional(),
      dateRange: z.string().optional(),
    })
    .optional(),
})

export const searchAction = createPublicAction('search', {
  rateLimit: {
    maxRequests: 30, // Allow 30 searches per minute
    windowMs: 60000,
  },
  logLevel: 'debug', // More detailed logging for search
})
  .schema(searchSchema)
  .action(async ({ parsedInput, ctx }) => {
    try {
      // TODO: Replace with actual search implementation
      // For now, simulate search results
      const results = [
        {
          id: '1',
          title: `Results for "${parsedInput.query}"`,
          type: 'project',
        },
        {
          id: '2',
          title: `More results for "${parsedInput.query}"`,
          type: 'user',
        },
      ]

      // Simulate search delay
      await new Promise(resolve => setTimeout(resolve, 200))

      return {
        success: true,
        query: parsedInput.query,
        results,
        totalCount: results.length,
        searchTime: 200,
      }
    } catch (error) {
      console.error('Search error:', error)
      throw new Error('검색 중 오류가 발생했습니다.')
    }
  })

/**
 * Example of an admin-only action with custom authorization
 */
const adminActionSchema = z.object({
  action: z.enum(['delete_user', 'ban_user', 'promote_user']),
  targetUserId: z.string().min(1, '대상 사용자 ID가 필요합니다.'),
  reason: z.string().min(10, '사유는 최소 10자 이상이어야 합니다.'),
})

export const adminAction = createAuthAction('adminAction', {
  requiresAuth: true,
  rateLimit: {
    maxRequests: 5, // Very strict rate limiting for admin actions
    windowMs: 300000, // 5 minutes
  },
  logLevel: 'warn', // Log all admin actions as warnings for audit
})
  .schema(adminActionSchema)
  .action(async ({ parsedInput, ctx }) => {
    const { user } = ctx

    if (!user) {
      throw new Error('인증이 필요합니다.')
    }

    // TODO: Replace with actual admin role check
    // For now, simulate admin check (in real app, check user.role === 'admin')
    const isAdmin = user.email?.endsWith('@admin.com') // Placeholder logic

    if (!isAdmin) {
      throw new Error('관리자 권한이 필요합니다.')
    }

    try {
      // TODO: Replace with actual admin action implementation
      console.log('Admin action executed:', {
        adminId: user.id,
        adminEmail: user.email,
        action: parsedInput.action,
        targetUserId: parsedInput.targetUserId,
        reason: parsedInput.reason,
        timestamp: new Date().toISOString(),
      })

      // Simulate admin action processing
      await new Promise(resolve => setTimeout(resolve, 1000))

      return {
        success: true,
        action: parsedInput.action,
        targetUserId: parsedInput.targetUserId,
        executedBy: user.id,
        executedAt: new Date(),
      }
    } catch (error) {
      console.error('Admin action error:', error)
      throw new Error('관리자 작업 중 오류가 발생했습니다.')
    }
  })

/**
 * Example of a file upload action with enhanced validation
 */
const fileUploadSchema = z.object({
  fileName: z.string().min(1, '파일명이 필요합니다.'),
  fileSize: z
    .number()
    .max(10 * 1024 * 1024, '파일 크기는 10MB 이하여야 합니다.'), // 10MB limit
  fileType: z.enum(
    ['image/jpeg', 'image/png', 'image/webp', 'application/pdf'],
    {
      errorMap: () => ({ message: '지원하지 않는 파일 형식입니다.' }),
    }
  ),
  projectId: z.string().optional(),
})

export const uploadFileAction = createAuthAction('uploadFile', {
  requiresAuth: true,
  rateLimit: {
    maxRequests: 20, // Allow 20 file uploads per minute
    windowMs: 60000,
  },
  logLevel: 'info',
})
  .schema(fileUploadSchema)
  .action(async ({ parsedInput, ctx }) => {
    const { user } = ctx

    if (!user) {
      throw new Error('인증이 필요합니다.')
    }

    try {
      // TODO: Replace with actual file upload logic (S3, Cloudinary, etc.)
      // For now, simulate file upload
      const fileId = Math.random().toString(36).substr(2, 12)
      const uploadUrl = `/uploads/${fileId}-${parsedInput.fileName}`

      console.log('File upload simulated:', {
        userId: user.id,
        fileName: parsedInput.fileName,
        fileSize: parsedInput.fileSize,
        fileType: parsedInput.fileType,
        uploadUrl,
        timestamp: new Date().toISOString(),
      })

      // Simulate upload processing time
      await new Promise(resolve => setTimeout(resolve, 2000))

      // If projectId is provided, associate file with project
      if (parsedInput.projectId) {
        // TODO: Create file record in database associated with project
        console.log(`File associated with project: ${parsedInput.projectId}`)
      }

      return {
        success: true,
        fileId,
        fileName: parsedInput.fileName,
        uploadUrl,
        uploadedAt: new Date(),
      }
    } catch (error) {
      console.error('File upload error:', error)
      throw new Error('파일 업로드 중 오류가 발생했습니다.')
    }
  })

/**
 * Example of a batch operation with transaction-like behavior
 */
const batchUpdateSchema = z.object({
  projectIds: z
    .array(z.string())
    .min(1, '최소 하나의 프로젝트를 선택해주세요.')
    .max(10, '한 번에 최대 10개까지만 처리할 수 있습니다.'),
  updates: z.object({
    status: z.enum(['active', 'inactive', 'archived']).optional(),
    priority: z.enum(['low', 'medium', 'high']).optional(),
  }),
})

export const batchUpdateProjectsAction = createCrudAction(
  'batchUpdateProjects',
  {
    rateLimit: {
      maxRequests: 5, // Strict limit for batch operations
      windowMs: 300000, // 5 minutes
    },
    logLevel: 'info',
  }
)
  .schema(batchUpdateSchema)
  .action(async ({ parsedInput, ctx }) => {
    const { user } = ctx

    if (!user) {
      throw new Error('인증이 필요합니다.')
    }

    try {
      // Verify all projects belong to the user
      const projects = await prisma.project.findMany({
        where: {
          id: { in: parsedInput.projectIds },
          userId: user.id,
        },
        select: { id: true, title: true },
      })

      if (projects.length !== parsedInput.projectIds.length) {
        throw new Error('일부 프로젝트에 대한 권한이 없거나 존재하지 않습니다.')
      }

      // Perform batch update
      const updateData: any = {}
      if (parsedInput.updates.status) {
        updateData.status = parsedInput.updates.status
      }
      if (parsedInput.updates.priority) {
        updateData.priority = parsedInput.updates.priority
      }

      // TODO: Add status and priority fields to Project model
      // For now, just simulate the update
      console.log('Batch update simulated:', {
        userId: user.id,
        projectIds: parsedInput.projectIds,
        updates: parsedInput.updates,
        affectedProjects: projects.length,
        timestamp: new Date().toISOString(),
      })

      // Simulate batch processing time
      await new Promise(resolve => setTimeout(resolve, 1500))

      // Revalidate relevant pages
      revalidatePath('/projects')
      revalidatePath('/dashboard')

      return {
        success: true,
        updatedProjects: projects,
        appliedUpdates: parsedInput.updates,
        processedAt: new Date(),
      }
    } catch (error) {
      console.error('Batch update error:', error)
      if (error instanceof Error) {
        throw error
      }
      throw new Error('일괄 업데이트 중 오류가 발생했습니다.')
    }
=======
>>>>>>> c0ca647f
  })<|MERGE_RESOLUTION|>--- conflicted
+++ resolved
@@ -12,7 +12,6 @@
   feedbackSchema,
   teamInviteSchema,
 } from '@/lib/validations/common'
-<<<<<<< HEAD
 import {
   authActionClient,
   publicActionClient,
@@ -23,7 +22,7 @@
 } from '@/lib/safe-action'
 import { prisma } from '@/lib/prisma'
 
-// Generic action result type (kept for backward compatibility)
+// Generic action result type
 type ActionResult<T = any> = {
   success: boolean
   data?: T
@@ -31,7 +30,7 @@
   fieldErrors?: Record<string, string[]>
 }
 
-// Helper function to handle validation errors (kept for backward compatibility)
+// Helper function to handle validation errors
 function handleValidationError(error: z.ZodError): ActionResult {
   const fieldErrors: Record<string, string[]> = {}
 
@@ -42,16 +41,25 @@
     }
     fieldErrors[path].push(err.message)
   })
-=======
-
-// Project creation action using authenticated next-safe-action
-export const createProject = authAction
-  .schema(projectSchema)
-  .metadata({ actionName: 'createProject' })
-  .action(async ({ parsedInput, ctx }) => {
-    try {
-      console.log(`[${ctx.userId}] Creating project:`, parsedInput.title)
->>>>>>> c0ca647f
+
+  return {
+    success: false,
+    error: '입력 데이터가 올바르지 않습니다.',
+    fieldErrors,
+  }
+}
+
+// Project creation action
+export async function createProject(formData: FormData): Promise<ActionResult> {
+  try {
+    // Parse form data
+    const rawData = {
+      title: formData.get('title'),
+      description: formData.get('description'),
+    }
+
+    // Validate with Zod schema
+    const validatedData = projectSchema.parse(rawData)
 
       // TODO: Replace with actual database operation
       // For now, simulate a successful creation
@@ -444,510 +452,5 @@
       console.error('Newsletter subscription failed:', error)
       throw new Error('뉴스레터 구독 중 오류가 발생했습니다.')
     }
-<<<<<<< HEAD
   }
-}
-
-// ===== NEW NEXT-SAFE-ACTION IMPLEMENTATIONS =====
-
-/**
- * Enhanced type-safe project creation action using new helper functions
- */
-export const createProjectAction = createCrudAction('createProject', {
-  rateLimit: {
-    maxRequests: 10, // Allow 10 project creations per minute
-    windowMs: 60000,
-  },
-  logLevel: 'info',
-})
-  .schema(projectSchema)
-  .action(async ({ parsedInput, ctx }) => {
-    // User is guaranteed to exist due to auth middleware
-    const { user } = ctx
-
-    if (!user) {
-      throw new Error('인증이 필요합니다.')
-    }
-
-    try {
-      // Create project in database
-      const project = await prisma.project.create({
-        data: {
-          title: parsedInput.title,
-          description: parsedInput.description || null,
-          userId: user.id,
-        },
-      })
-
-      // Revalidate projects page
-      revalidatePath('/projects')
-      revalidatePath('/dashboard')
-
-      return {
-        success: true,
-        project,
-      }
-    } catch (error) {
-      console.error('Database error creating project:', error)
-      throw new Error('프로젝트 생성 중 데이터베이스 오류가 발생했습니다.')
-    }
-  })
-
-/**
- * Enhanced type-safe contact form submission using new helper functions
- */
-export const submitContactAction = createFormAction('submitContact', {
-  requiresAuth: false,
-  rateLimit: {
-    maxRequests: 3, // Allow only 3 contact submissions per 5 minutes
-    windowMs: 300000, // 5 minutes
-  },
-  logLevel: 'info',
-})
-  .schema(contactSchema)
-  .action(async ({ parsedInput }) => {
-    try {
-      // TODO: Replace with actual email sending service
-      // For now, just log the contact submission
-      console.log('Contact form submitted:', {
-        name: parsedInput.name,
-        email: parsedInput.email,
-        subject: parsedInput.subject,
-        message: parsedInput.message,
-        timestamp: new Date().toISOString(),
-      })
-
-      // Simulate email sending delay
-      await new Promise(resolve => setTimeout(resolve, 1500))
-
-      return {
-        success: true,
-        message: '문의가 성공적으로 전송되었습니다.',
-      }
-    } catch (error) {
-      console.error('Contact form submission error:', error)
-      throw new Error('문의 전송 중 오류가 발생했습니다.')
-    }
-  })
-
-/**
- * Type-safe profile update action using next-safe-action
- */
-export const updateProfileAction = authActionClient
-  .metadata({
-    actionName: 'updateProfile',
-    requiresAuth: true,
-  })
-  .schema(profileSchema)
-  .action(async ({ parsedInput, ctx }) => {
-    const { user } = ctx
-
-    if (!user) {
-      throw new Error('인증이 필요합니다.')
-    }
-
-    try {
-      // Update user profile in database
-      const updatedUser = await prisma.user.update({
-        where: { id: user.id },
-        data: {
-          name: parsedInput.name,
-          email: parsedInput.email,
-          // Note: phone, bio, website, location would need to be added to User model
-        },
-      })
-
-      // Revalidate profile page
-      revalidatePath('/profile')
-      revalidatePath('/dashboard')
-
-      return {
-        success: true,
-        user: updatedUser,
-      }
-    } catch (error) {
-      console.error('Database error updating profile:', error)
-      throw new Error('프로필 업데이트 중 데이터베이스 오류가 발생했습니다.')
-    }
-  })
-
-/**
- * Type-safe feedback submission action using next-safe-action
- */
-export const submitFeedbackAction = authActionClient
-  .metadata({
-    actionName: 'submitFeedback',
-    requiresAuth: false, // Allow anonymous feedback
-  })
-  .schema(feedbackSchema)
-  .action(async ({ parsedInput, ctx }) => {
-    try {
-      // TODO: Replace with actual feedback storage in database
-      // For now, just log the feedback
-      const feedback = {
-        id: Math.random().toString(36).substr(2, 9),
-        type: parsedInput.type,
-        title: parsedInput.title,
-        description: parsedInput.description,
-        priority: parsedInput.priority,
-        userId: ctx.user?.id || null,
-        createdAt: new Date(),
-        status: 'pending' as const,
-      }
-
-      console.log('Feedback submitted:', feedback)
-
-      // Simulate processing delay
-      await new Promise(resolve => setTimeout(resolve, 1200))
-
-      return {
-        success: true,
-        feedback,
-      }
-    } catch (error) {
-      console.error('Feedback submission error:', error)
-      throw new Error('피드백 제출 중 오류가 발생했습니다.')
-    }
-  })
-
-/**
- * Example of a more complex action with custom validation
- */
-const deleteProjectSchema = z.object({
-  projectId: z.string().min(1, '프로젝트 ID가 필요합니다.'),
-  confirmTitle: z.string().min(1, '프로젝트 제목 확인이 필요합니다.'),
-})
-
-export const deleteProjectAction = authActionClient
-  .metadata({
-    actionName: 'deleteProject',
-    requiresAuth: true,
-  })
-  .schema(deleteProjectSchema)
-  .action(async ({ parsedInput, ctx }) => {
-    const { user } = ctx
-
-    if (!user) {
-      throw new Error('인증이 필요합니다.')
-    }
-
-    try {
-      // First, verify the project exists and belongs to the user
-      const project = await prisma.project.findFirst({
-        where: {
-          id: parsedInput.projectId,
-          userId: user.id,
-        },
-      })
-
-      if (!project) {
-        throw new Error('프로젝트를 찾을 수 없거나 삭제 권한이 없습니다.')
-      }
-
-      // Verify the confirmation title matches
-      if (project.title !== parsedInput.confirmTitle) {
-        throw new Error('프로젝트 제목이 일치하지 않습니다.')
-      }
-
-      // Delete the project
-      await prisma.project.delete({
-        where: { id: parsedInput.projectId },
-      })
-
-      // Revalidate relevant pages
-      revalidatePath('/projects')
-      revalidatePath('/dashboard')
-
-      return {
-        success: true,
-        deletedProject: {
-          id: project.id,
-          title: project.title,
-        },
-      }
-    } catch (error) {
-      if (error instanceof Error) {
-        throw error // Re-throw known errors
-      }
-
-      console.error('Database error deleting project:', error)
-      throw new Error('프로젝트 삭제 중 데이터베이스 오류가 발생했습니다.')
-    }
-  })
-// ===== ADDITIONAL ENHANCED EXAMPLES =====
-
-/**
- * Example of a high-frequency action with strict rate limiting
- */
-const searchSchema = z.object({
-  query: z
-    .string()
-    .min(1, '검색어를 입력해주세요.')
-    .max(100, '검색어는 100자 이하여야 합니다.'),
-  filters: z
-    .object({
-      category: z.string().optional(),
-      dateRange: z.string().optional(),
-    })
-    .optional(),
-})
-
-export const searchAction = createPublicAction('search', {
-  rateLimit: {
-    maxRequests: 30, // Allow 30 searches per minute
-    windowMs: 60000,
-  },
-  logLevel: 'debug', // More detailed logging for search
-})
-  .schema(searchSchema)
-  .action(async ({ parsedInput, ctx }) => {
-    try {
-      // TODO: Replace with actual search implementation
-      // For now, simulate search results
-      const results = [
-        {
-          id: '1',
-          title: `Results for "${parsedInput.query}"`,
-          type: 'project',
-        },
-        {
-          id: '2',
-          title: `More results for "${parsedInput.query}"`,
-          type: 'user',
-        },
-      ]
-
-      // Simulate search delay
-      await new Promise(resolve => setTimeout(resolve, 200))
-
-      return {
-        success: true,
-        query: parsedInput.query,
-        results,
-        totalCount: results.length,
-        searchTime: 200,
-      }
-    } catch (error) {
-      console.error('Search error:', error)
-      throw new Error('검색 중 오류가 발생했습니다.')
-    }
-  })
-
-/**
- * Example of an admin-only action with custom authorization
- */
-const adminActionSchema = z.object({
-  action: z.enum(['delete_user', 'ban_user', 'promote_user']),
-  targetUserId: z.string().min(1, '대상 사용자 ID가 필요합니다.'),
-  reason: z.string().min(10, '사유는 최소 10자 이상이어야 합니다.'),
-})
-
-export const adminAction = createAuthAction('adminAction', {
-  requiresAuth: true,
-  rateLimit: {
-    maxRequests: 5, // Very strict rate limiting for admin actions
-    windowMs: 300000, // 5 minutes
-  },
-  logLevel: 'warn', // Log all admin actions as warnings for audit
-})
-  .schema(adminActionSchema)
-  .action(async ({ parsedInput, ctx }) => {
-    const { user } = ctx
-
-    if (!user) {
-      throw new Error('인증이 필요합니다.')
-    }
-
-    // TODO: Replace with actual admin role check
-    // For now, simulate admin check (in real app, check user.role === 'admin')
-    const isAdmin = user.email?.endsWith('@admin.com') // Placeholder logic
-
-    if (!isAdmin) {
-      throw new Error('관리자 권한이 필요합니다.')
-    }
-
-    try {
-      // TODO: Replace with actual admin action implementation
-      console.log('Admin action executed:', {
-        adminId: user.id,
-        adminEmail: user.email,
-        action: parsedInput.action,
-        targetUserId: parsedInput.targetUserId,
-        reason: parsedInput.reason,
-        timestamp: new Date().toISOString(),
-      })
-
-      // Simulate admin action processing
-      await new Promise(resolve => setTimeout(resolve, 1000))
-
-      return {
-        success: true,
-        action: parsedInput.action,
-        targetUserId: parsedInput.targetUserId,
-        executedBy: user.id,
-        executedAt: new Date(),
-      }
-    } catch (error) {
-      console.error('Admin action error:', error)
-      throw new Error('관리자 작업 중 오류가 발생했습니다.')
-    }
-  })
-
-/**
- * Example of a file upload action with enhanced validation
- */
-const fileUploadSchema = z.object({
-  fileName: z.string().min(1, '파일명이 필요합니다.'),
-  fileSize: z
-    .number()
-    .max(10 * 1024 * 1024, '파일 크기는 10MB 이하여야 합니다.'), // 10MB limit
-  fileType: z.enum(
-    ['image/jpeg', 'image/png', 'image/webp', 'application/pdf'],
-    {
-      errorMap: () => ({ message: '지원하지 않는 파일 형식입니다.' }),
-    }
-  ),
-  projectId: z.string().optional(),
-})
-
-export const uploadFileAction = createAuthAction('uploadFile', {
-  requiresAuth: true,
-  rateLimit: {
-    maxRequests: 20, // Allow 20 file uploads per minute
-    windowMs: 60000,
-  },
-  logLevel: 'info',
-})
-  .schema(fileUploadSchema)
-  .action(async ({ parsedInput, ctx }) => {
-    const { user } = ctx
-
-    if (!user) {
-      throw new Error('인증이 필요합니다.')
-    }
-
-    try {
-      // TODO: Replace with actual file upload logic (S3, Cloudinary, etc.)
-      // For now, simulate file upload
-      const fileId = Math.random().toString(36).substr(2, 12)
-      const uploadUrl = `/uploads/${fileId}-${parsedInput.fileName}`
-
-      console.log('File upload simulated:', {
-        userId: user.id,
-        fileName: parsedInput.fileName,
-        fileSize: parsedInput.fileSize,
-        fileType: parsedInput.fileType,
-        uploadUrl,
-        timestamp: new Date().toISOString(),
-      })
-
-      // Simulate upload processing time
-      await new Promise(resolve => setTimeout(resolve, 2000))
-
-      // If projectId is provided, associate file with project
-      if (parsedInput.projectId) {
-        // TODO: Create file record in database associated with project
-        console.log(`File associated with project: ${parsedInput.projectId}`)
-      }
-
-      return {
-        success: true,
-        fileId,
-        fileName: parsedInput.fileName,
-        uploadUrl,
-        uploadedAt: new Date(),
-      }
-    } catch (error) {
-      console.error('File upload error:', error)
-      throw new Error('파일 업로드 중 오류가 발생했습니다.')
-    }
-  })
-
-/**
- * Example of a batch operation with transaction-like behavior
- */
-const batchUpdateSchema = z.object({
-  projectIds: z
-    .array(z.string())
-    .min(1, '최소 하나의 프로젝트를 선택해주세요.')
-    .max(10, '한 번에 최대 10개까지만 처리할 수 있습니다.'),
-  updates: z.object({
-    status: z.enum(['active', 'inactive', 'archived']).optional(),
-    priority: z.enum(['low', 'medium', 'high']).optional(),
-  }),
-})
-
-export const batchUpdateProjectsAction = createCrudAction(
-  'batchUpdateProjects',
-  {
-    rateLimit: {
-      maxRequests: 5, // Strict limit for batch operations
-      windowMs: 300000, // 5 minutes
-    },
-    logLevel: 'info',
-  }
-)
-  .schema(batchUpdateSchema)
-  .action(async ({ parsedInput, ctx }) => {
-    const { user } = ctx
-
-    if (!user) {
-      throw new Error('인증이 필요합니다.')
-    }
-
-    try {
-      // Verify all projects belong to the user
-      const projects = await prisma.project.findMany({
-        where: {
-          id: { in: parsedInput.projectIds },
-          userId: user.id,
-        },
-        select: { id: true, title: true },
-      })
-
-      if (projects.length !== parsedInput.projectIds.length) {
-        throw new Error('일부 프로젝트에 대한 권한이 없거나 존재하지 않습니다.')
-      }
-
-      // Perform batch update
-      const updateData: any = {}
-      if (parsedInput.updates.status) {
-        updateData.status = parsedInput.updates.status
-      }
-      if (parsedInput.updates.priority) {
-        updateData.priority = parsedInput.updates.priority
-      }
-
-      // TODO: Add status and priority fields to Project model
-      // For now, just simulate the update
-      console.log('Batch update simulated:', {
-        userId: user.id,
-        projectIds: parsedInput.projectIds,
-        updates: parsedInput.updates,
-        affectedProjects: projects.length,
-        timestamp: new Date().toISOString(),
-      })
-
-      // Simulate batch processing time
-      await new Promise(resolve => setTimeout(resolve, 1500))
-
-      // Revalidate relevant pages
-      revalidatePath('/projects')
-      revalidatePath('/dashboard')
-
-      return {
-        success: true,
-        updatedProjects: projects,
-        appliedUpdates: parsedInput.updates,
-        processedAt: new Date(),
-      }
-    } catch (error) {
-      console.error('Batch update error:', error)
-      if (error instanceof Error) {
-        throw error
-      }
-      throw new Error('일괄 업데이트 중 오류가 발생했습니다.')
-    }
-=======
->>>>>>> c0ca647f
-  })+}