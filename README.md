<<<<<<< HEAD
# LagomPath Development Environment
=======
# hello-nextjs-15-bolierplate-by-kiro

This is a [Next.js](https://nextjs.org) project bootstrapped with [`create-next-app`](https://nextjs.org/docs/app/api-reference/cli/create-next-app).
>>>>>>> c0ca647f

A modern, full-stack Next.js 15 application with TypeScript, Tailwind CSS, Prisma, and NextAuth.js. This project follows strict type safety, code quality standards, and modern development practices.

## 🚀 Quick Start

### Prerequisites

- Node.js 18+
- npm or yarn
- PostgreSQL database (local or remote)
- Google OAuth credentials (for authentication)

### Setup

1. **Clone and install dependencies:**

   ```bash
   git clone <repository-url>
   cd lagompath
   npm run setup
   ```

2. **Configure environment variables:**

   ```bash
   cp .env.example .env.local
   ```

   Fill in your actual values in `.env.local`:
   - Database connection strings
   - Google OAuth credentials
   - Auth secret key

3. **Start development server:**

   ```bash
   npm run dev
   ```

4. **Open your browser:**
   Navigate to [http://localhost:3000](http://localhost:3000)

## 🛠 Technology Stack

### Core Framework

- **Next.js 15** - React framework with App Router
- **React 19** - UI library with latest features
- **TypeScript 5.8+** - Strict type safety with enhanced settings

### Styling & UI

- **Tailwind CSS 4.0** - Utility-first CSS with CSS variables
- **shadcn/ui** - High-quality accessible components
- **next-themes** - Dark/light mode support

### Database & Auth

- **Prisma** - Type-safe ORM with PostgreSQL
- **NextAuth.js 5.0** - Authentication with Google OAuth
- **Zod** - Runtime type validation

### State Management

- **Zustand** - Lightweight state management
- **React Hook Form** - Performant form handling
- **next-safe-action** - Type-safe server actions

### Development Tools

- **ESLint** - Code linting with TypeScript rules
- **Prettier** - Code formatting
- **Bundle Analyzer** - Bundle size optimization

## 📁 Project Structure

```
src/
├── app/                    # Next.js 15 App Router
│   ├── api/               # API routes
│   ├── auth/              # Authentication pages
│   ├── dashboard/         # Dashboard pages
│   ├── projects/          # Project management pages
│   ├── layout.tsx         # Root layout
│   └── page.tsx           # Home page
├── components/            # Reusable components
│   ├── auth/             # Authentication components
│   ├── forms/            # Form components
│   ├── projects/         # Project-specific components
│   └── ui/               # shadcn/ui base components
├── lib/                  # Utilities and configurations
│   ├── actions/          # Server actions
│   ├── cache/            # Caching utilities
│   ├── prisma/           # Database utilities
│   ├── validations/      # Zod schemas
│   └── utils.ts          # Common utilities
├── hooks/                # Custom React hooks
├── stores/               # Zustand stores
└── types/                # TypeScript type definitions
```

## 🔧 Development Scripts

### Core Development

```bash
npm run dev          # Start development server with Turbopack
npm run build        # Build for production
npm run start        # Start production server
```

### Code Quality

```bash
npm run lint         # Run ESLint
npm run lint:fix     # Fix ESLint issues automatically
npm run format       # Format code with Prettier
npm run format:check # Check code formatting
npm run type-check   # Run TypeScript type checking
npm run quality      # Run all quality checks
npm run quality:fix  # Fix all quality issues
```

### Database Operations

```bash
npm run db:generate      # Generate Prisma client
npm run db:push          # Push schema changes to database
npm run db:migrate       # Create and run migrations
npm run db:migrate:reset # Reset database and run all migrations
npm run db:migrate:deploy # Deploy migrations (production)
npm run db:studio        # Open Prisma Studio
npm run db:seed          # Seed database with sample data
```

### Performance & Analysis

```bash
npm run build:analyze    # Analyze bundle size
npm run perf:bundle-size # Check bundle size
npm run perf:lighthouse  # Run Lighthouse performance audit
```

### Utility Scripts

```bash
npm run setup        # Complete project setup
npm run clean        # Clean build artifacts and cache
npm run reset        # Full reset and reinstall
```

## 🔐 Environment Variables

### Required Variables

Create `.env.local` from `.env.example` and configure:

#### Database

```env
DATABASE_URL="postgresql://user:password@localhost:5432/database"
DIRECT_URL="postgresql://user:password@localhost:5432/database"
```

#### Authentication

```env
AUTH_SECRET="your-secret-key-here"
AUTH_GOOGLE_ID="your-google-client-id"
AUTH_GOOGLE_SECRET="your-google-client-secret"
```

#### Application

```env
NEXT_PUBLIC_APP_URL="http://localhost:3000"
NODE_ENV="development"
```

## 🏗 Development Workflow

### 1. Feature Development

1. Create feature branch from `main`
2. Run `npm run quality` before committing
3. Write tests for new functionality
4. Update documentation as needed
5. Create pull request

### 2. Code Quality Standards

- **TypeScript**: Strict mode enabled with additional safety rules
- **ESLint**: TypeScript-specific rules, no unused variables
- **Prettier**: No semicolons, single quotes, 2-space indentation
- **Line Length**: 80 characters maximum

### 3. Database Changes

1. Update Prisma schema in `prisma/schema.prisma`
2. Run `npm run db:migrate` to create migration
3. Test migration with `npm run db:migrate:reset`
4. Update seed data if needed

### 4. Authentication Flow

- Google OAuth integration via NextAuth.js
- JWT session strategy with Prisma adapter
- Protected routes with middleware
- Type-safe session management

## 🧪 Testing Strategy

### Unit Tests

- Component testing with React Testing Library
- Utility function tests
- Zod schema validation tests

### Integration Tests

- Server action testing
- Database integration tests
- Authentication flow tests

### E2E Tests

- Critical user journeys
- Authentication and authorization
- Responsive design validation

## 🚀 Deployment

### Production Build

```bash
npm run build
npm run start
```

### Environment Setup

1. Set production environment variables
2. Run database migrations: `npm run db:migrate:deploy`
3. Seed production data if needed
4. Configure domain and SSL

### Performance Optimization

- Server Components by default
- Dynamic imports for large components
- Image optimization with Next.js Image
- Bundle analysis and tree shaking

## 🔧 Troubleshooting

### Common Issues

#### Database Connection

```bash
# Check database connection
npm run db:studio

# Reset database if needed
npm run db:migrate:reset
```

#### Build Issues

```bash
# Clean and rebuild
npm run clean
npm run build
```

#### Type Errors

```bash
# Check TypeScript errors
npm run type-check

# Regenerate Prisma client
npm run db:generate
```

### Development Tips

1. **Hot Reload**: Uses Turbopack for fast development
2. **Type Safety**: Strict TypeScript configuration catches errors early
3. **Code Quality**: Pre-commit hooks ensure code standards
4. **Performance**: Bundle analyzer helps optimize build size

## 📚 Best Practices

### Component Development

- Use Server Components by default
- Client Components only when needed (interactivity, hooks)
- Implement proper error boundaries
- Follow accessibility guidelines

### State Management

- Use Zustand for global state
- React Hook Form for form state
- Server state with React Query patterns

### Database Queries

- Use Prisma for type-safe queries
- Implement proper error handling
- Cache frequently accessed data
- Use transactions for complex operations

### Security

- Validate all inputs with Zod
- Use environment variables for secrets
- Implement proper authentication checks
- Sanitize user-generated content

## 🤝 Contributing

1. Fork the repository
2. Create a feature branch
3. Follow code quality standards
4. Write tests for new features
5. Update documentation
6. Submit a pull request

## 📄 License

<<<<<<< HEAD
This project is licensed under the MIT License.
=======
Check out our [Next.js deployment documentation](https://nextjs.org/docs/app/building-your-application/deploying) for more details.
>>>>>>> c0ca647f
<|MERGE_RESOLUTION|>--- conflicted
+++ resolved
@@ -1,10 +1,6 @@
-<<<<<<< HEAD
-# LagomPath Development Environment
-=======
 # hello-nextjs-15-bolierplate-by-kiro
 
 This is a [Next.js](https://nextjs.org) project bootstrapped with [`create-next-app`](https://nextjs.org/docs/app/api-reference/cli/create-next-app).
->>>>>>> c0ca647f
 
 A modern, full-stack Next.js 15 application with TypeScript, Tailwind CSS, Prisma, and NextAuth.js. This project follows strict type safety, code quality standards, and modern development practices.
 
@@ -337,8 +333,4 @@
 
 ## 📄 License
 
-<<<<<<< HEAD
-This project is licensed under the MIT License.
-=======
-Check out our [Next.js deployment documentation](https://nextjs.org/docs/app/building-your-application/deploying) for more details.
->>>>>>> c0ca647f
+This project is licensed under the MIT License.